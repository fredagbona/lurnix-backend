--- conflicted
+++ resolved
@@ -154,7 +154,6 @@
 // Validate query parameters
 export function validateQuery(schema: ZodSchema) {
   return (req: Request, res: Response, next: NextFunction) => {
-<<<<<<< HEAD
     const result = schema.safeParse(req.query);
 
     if (!result.success) {
@@ -173,33 +172,6 @@
         },
         timestamp: new Date().toISOString(),
       });
-=======
-    try {
-      const validatedData = schema.parse(req.query);
-      req.query = validatedData;
-      next();
-    } catch (error) {
-      if (error instanceof z.ZodError) {
-        const language = (req as any).language || 'en';
-        const validationErrors = error.errors.map(err => {
-          const field = err.path.join('.') || 'value';
-          const messageKey = err.message;
-          const { message, resolvedKey } = translateKey(messageKey, { language });
-
-          return {
-            field,
-            message,
-            ...(messageKey !== message && messageKey !== resolvedKey ? { messageKey } : {}),
-            code: err.code,
-            source: 'query',
-          };
-        });
-
-        return next(new ValidationError('Invalid query parameters', validationErrors));
-      }
-
-      return next(error);
->>>>>>> 4962dda2
     }
 
     // Preserve validated values alongside the original query object
@@ -276,4 +248,4 @@
     maxRequests: 10,
     message: 'Rate limit exceeded for sensitive operation',
   },
-};+};
