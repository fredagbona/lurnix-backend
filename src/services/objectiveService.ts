import { Prisma } from '@prisma/client';
import { db } from '../prisma/prismaWrapper';
import { AppError } from '../errors/AppError';
import { learnerProfileService } from './learnerProfileService.js';
import { plannerService } from './plannerService.js';
import type { SprintPlan } from './plannerService.js';
import { sprintService } from './sprintService.js';
import { SprintUpdateInput } from '../repositories/sprintRepository.js';
import { profileContextBuilder, ProfileContext } from './profileContextBuilder.js';
import { config } from '../config/environment.js';
import {
  ObjectiveStatus,
  LearnerProfile,
  RoadmapType,
  SprintStatus,
  SprintDifficulty,
  Objective,
  Progress,
<<<<<<< HEAD
  Sprint,
  SprintArtifact
=======
  Sprint
>>>>>>> 1aa0a903
} from '../types/prisma';
import {
  ObjectiveUiPayload,
  ObjectiveWithRelations,
  SprintUiPayload,
<<<<<<< HEAD
  extractSprintPlanDetails,
=======
>>>>>>> 1aa0a903
  serializeObjective,
  serializeSprint
} from '../serializers/objectiveSerializer.js';
import type { PlanLimitsPayload, ObjectiveSprintLimitPayload } from '../types/planLimits.js';
import { planLimitationService, type PlanLimitsSummary } from './planLimitationService.js';
<<<<<<< HEAD
import { evidenceService, SubmittedArtifactInput } from './evidenceService.js';
import { reviewerService } from './reviewerService.js';
import { ReviewerSummary, zReviewerSummary } from '../types/reviewer.js';
=======


type ObjectiveWithSprints = {
  sprints: Record<string, unknown>[];
} & Record<string, unknown>;

>>>>>>> 1aa0a903

export interface CreateObjectiveRequest {
  userId: string;
  title: string;
  description?: string;
  learnerProfileId?: string;
  successCriteria?: string[];
  requiredSkills?: string[];
  priority?: number;
  roadmapType?: RoadmapType;
}

export interface GenerateSprintRequest {
  userId: string;
  objectiveId: string;
  learnerProfileId?: string;
  preferLength?: number;
}

export interface ObjectiveListResponse {
  objectives: ObjectiveUiPayload[];
  planLimits: PlanLimitsPayload;
}

export interface ObjectiveDetailResponse {
  objective: ObjectiveUiPayload;
  planLimits: PlanLimitsPayload;
}

export interface CreateObjectiveResponse {
  objective: ObjectiveUiPayload;
  sprint: SprintUiPayload;
  plan: SprintPlan;
  planLimits: PlanLimitsPayload;
}

export interface GenerateSprintResponse {
  sprint: SprintUiPayload;
  plan: SprintPlan;
  planLimits: PlanLimitsPayload;
  objectiveLimits: ObjectiveSprintLimitPayload;
}

<<<<<<< HEAD
export interface SubmitSprintEvidenceRequest {
  userId: string;
  objectiveId: string;
  sprintId: string;
  artifacts: SubmittedArtifactInput[];
  selfEvaluation?: { confidence?: number; reflection?: string };
  markSubmitted?: boolean;
}

export interface SubmitSprintEvidenceResponse {
  sprint: SprintUiPayload;
}

export interface ReviewSprintRequest {
  userId: string;
  objectiveId: string;
  sprintId: string;
}

export interface SprintReviewResponse {
  sprint: SprintUiPayload;
  review: ReviewerSummary;
}

export interface SprintReviewDetailsResponse {
  sprint: SprintUiPayload;
  review: ReviewerSummary | null;
}

=======
>>>>>>> 1aa0a903
export class ObjectiveService {
  async listObjectives(userId: string): Promise<ObjectiveListResponse> {
    const [{ summary, plan: planLimits }, objectives] = await Promise.all([
      planLimitationService.getPlanLimits(userId),
      db.objective.findMany({
        where: {
          profileSnapshot: { userId }
        },
        include: {
          profileSnapshot: true,
          sprints: {
            orderBy: { createdAt: 'desc' },
            include: {
<<<<<<< HEAD
              progresses: true,
              artifacts: true
=======
              progresses: true
>>>>>>> 1aa0a903
            }
          }
        },
        orderBy: { createdAt: 'desc' }
      })
    ]);

    const summaryWithCounts: PlanLimitsSummary = {
      ...summary,
      objectiveCount: planLimits.objectiveCount
    };

    const payloads = (objectives as ObjectiveWithRelations[]).map((objective) => {
      const objectiveLimits = planLimitationService.buildObjectiveSprintLimit(
        summaryWithCounts,
        objective.sprints?.length ?? 0
      );
      return serializeObjective(objective, { userId, limits: objectiveLimits });
    });

    return {
      objectives: payloads,
      planLimits
    };
  }

  async getObjective(userId: string, objectiveId: string): Promise<ObjectiveDetailResponse> {
    const [{ summary, plan: planLimits }, objective] = await Promise.all([
      planLimitationService.getPlanLimits(userId),
      db.objective.findFirst({
        where: {
          id: objectiveId,
          profileSnapshot: { userId }
        },
        include: {
          profileSnapshot: true,
          sprints: {
            orderBy: { createdAt: 'desc' },
            include: {
<<<<<<< HEAD
              progresses: true,
              artifacts: true
            }
          }
        }
      })
    ]);

=======
              progresses: true
            }
          }
        }
      })
    ]);


>>>>>>> 1aa0a903
    const objectiveRecord = objective as ObjectiveWithRelations | null;

    if (!objectiveRecord) {
      throw new AppError('objectives.errors.notFound', 404, 'OBJECTIVE_NOT_FOUND');
    }

    const summaryWithCounts: PlanLimitsSummary = {
      ...summary,
      objectiveCount: planLimits.objectiveCount
    };
    const objectiveLimits = planLimitationService.buildObjectiveSprintLimit(
      summaryWithCounts,
      objectiveRecord.sprints?.length ?? 0
    );

    return {
      objective: serializeObjective(objectiveRecord, { userId, limits: objectiveLimits }),
      planLimits
    };

  }

  async createObjective(request: CreateObjectiveRequest): Promise<CreateObjectiveResponse> {
    const { summary } = await planLimitationService.ensureCanCreateObjective(request.userId);
    const learnerProfile = await this.resolveLearnerProfile(request.userId, request.learnerProfileId);

    if (!learnerProfile) {
      throw new AppError('objectives.errors.profileRequired', 400, 'LEARNER_PROFILE_REQUIRED');
    }

    const objective = await db.objective.create({
      data: {
        title: request.title,
        description: request.description ?? null,
        profileSnapshotId: learnerProfile.id,
        status: ObjectiveStatus.active,
        priority: request.priority ?? 2,
        successCriteria: request.successCriteria ?? [],
        requiredSkills: request.requiredSkills ?? [],
        estimatedWeeksMin: request.roadmapType === RoadmapType.thirty_day ? 3 : 1,
        estimatedWeeksMax: request.roadmapType === RoadmapType.thirty_day ? 6 : 2
      }
    });

    const profileContext = await profileContextBuilder.build({
      userId: request.userId,
      learnerProfileId: learnerProfile.id,
      objectiveId: objective.id
    });

    const { sprint, plan } = await this.generateAndPersistSprint({
      userId: request.userId,
      objectiveId: objective.id,
      learnerProfile,
      profileContext,
      preferLength: request.roadmapType === RoadmapType.thirty_day ? 14 : undefined
    });

    const objectiveWithRelations = (await db.objective.findFirst({
      where: { id: objective.id },
      include: {
        profileSnapshot: true,
        sprints: {
          orderBy: { createdAt: 'desc' },
<<<<<<< HEAD
          include: { progresses: true, artifacts: true }
=======
          include: { progresses: true }
>>>>>>> 1aa0a903
        }
      }
    })) as ObjectiveWithRelations | null;

    if (!objectiveWithRelations) {
      throw new AppError('objectives.errors.notFound', 404, 'OBJECTIVE_NOT_FOUND');
    }

    const updatedSummary: PlanLimitsSummary = {
      ...summary,
      objectiveCount: summary.objectiveCount + 1
    };
    const planLimits = planLimitationService.buildPlanPayload(updatedSummary);
    const objectiveLimits = planLimitationService.buildObjectiveSprintLimit(
      updatedSummary,
      objectiveWithRelations.sprints?.length ?? 0
    );
    const objectivePayload = serializeObjective(objectiveWithRelations, {
      userId: request.userId,
      limits: objectiveLimits
    });
<<<<<<< HEAD
=======

>>>>>>> 1aa0a903
    const metadataOverride = plan.metadata
      ? (JSON.parse(JSON.stringify(plan.metadata)) as Record<string, unknown>)
      : undefined;
    const sprintPayload = serializeSprint(
<<<<<<< HEAD
      { ...sprint, progresses: [], artifacts: [] },
=======
      { ...sprint, progresses: [] },
>>>>>>> 1aa0a903
      request.userId,
      objectiveWithRelations,
      {
        title: plan.title,
        description: plan.description,
        projects: plan.projects,
        microTasks: plan.microTasks,
        portfolioCards: plan.portfolioCards,
        adaptationNotes: plan.adaptationNotes,
        metadata: metadataOverride,
        lengthDays: plan.lengthDays,
        totalEstimatedHours: plan.totalEstimatedHours,
        difficulty: plan.difficulty as SprintDifficulty
      }
    );

    return {
      objective: objectivePayload,
      sprint: sprintPayload,
      plan,
      planLimits
    };
  }

  async generateSprint(request: GenerateSprintRequest): Promise<GenerateSprintResponse> {
    const [objective, learnerProfile] = await Promise.all([
      db.objective.findFirst({
        where: {
          id: request.objectiveId,
          OR: [
            { roadmap: { userId: request.userId } },
            { profileSnapshot: { userId: request.userId } }
          ]
        }
      }),
      this.resolveLearnerProfile(request.userId, request.learnerProfileId)
    ]);

    if (!objective) {
      throw new AppError('objectives.errors.notFound', 404, 'OBJECTIVE_NOT_FOUND');
    }

    if (!learnerProfile) {
      throw new AppError('objectives.sprint.errors.profileRequired', 400, 'LEARNER_PROFILE_REQUIRED');
    }

    const { summary, plan: planLimits, sprintCount } = await planLimitationService.ensureCanGenerateSprint(
      request.userId,
      objective.id
    );

    const profileContext = await profileContextBuilder.build({
      userId: request.userId,
      learnerProfileId: learnerProfile.id,
      objectiveId: objective.id
    });

    const { sprint, plan } = await this.generateAndPersistSprint({
      userId: request.userId,
      objectiveId: objective.id,
      learnerProfile,
      profileContext,
      preferLength: request.preferLength,
      objective
    });
<<<<<<< HEAD

    const metadataOverride = plan.metadata
      ? (JSON.parse(JSON.stringify(plan.metadata)) as Record<string, unknown>)
      : undefined;
    const sprintPayload = serializeSprint(
      { ...sprint, progresses: [] },
      request.userId,
      objective,
      {
        title: plan.title,
        description: plan.description,
        projects: plan.projects,
        microTasks: plan.microTasks,
        portfolioCards: plan.portfolioCards,
        adaptationNotes: plan.adaptationNotes,
        metadata: metadataOverride,
        lengthDays: plan.lengthDays,
        totalEstimatedHours: plan.totalEstimatedHours,
        difficulty: plan.difficulty as SprintDifficulty
      }
    );

    const objectiveLimits = planLimitationService.buildObjectiveSprintLimit(summary, sprintCount + 1);

    return {
      sprint: sprintPayload,
      plan,
      planLimits,
      objectiveLimits
    };
  }

  async getSprint(userId: string, objectiveId: string, sprintId: string): Promise<SprintUiPayload> {
    const sprint = await this.loadSprintForUser({ userId, objectiveId, sprintId });

    return serializeSprint(sprint, userId, sprint.objective ?? null);
  }

  async submitSprintEvidence(request: SubmitSprintEvidenceRequest): Promise<SubmitSprintEvidenceResponse> {
    const sprint = await this.loadSprintForUser({
      userId: request.userId,
      objectiveId: request.objectiveId,
      sprintId: request.sprintId
    });
=======

    const metadataOverride = plan.metadata
      ? (JSON.parse(JSON.stringify(plan.metadata)) as Record<string, unknown>)
      : undefined;
    const sprintPayload = serializeSprint(
      { ...sprint, progresses: [] },
      request.userId,
      objective,
      {
        title: plan.title,
        description: plan.description,
        projects: plan.projects,
        microTasks: plan.microTasks,
        portfolioCards: plan.portfolioCards,
        adaptationNotes: plan.adaptationNotes,
        metadata: metadataOverride,
        lengthDays: plan.lengthDays,
        totalEstimatedHours: plan.totalEstimatedHours,
        difficulty: plan.difficulty as SprintDifficulty
      }
    );

    const objectiveLimits = planLimitationService.buildObjectiveSprintLimit(summary, sprintCount + 1);

    return {
      sprint: sprintPayload,
      plan,
      planLimits,
      objectiveLimits
    };
  }

  async getSprint(userId: string, objectiveId: string, sprintId: string): Promise<SprintUiPayload> {
    const sprint = (await db.sprint.findFirst({
      where: {
        id: sprintId,
        objective: {
          id: objectiveId,
          profileSnapshot: { userId }
        }
      },
      include: {
        progresses: true,
        objective: true
      }
    })) as (Sprint & { progresses?: Progress[]; objective?: Objective | null }) | null;
>>>>>>> 1aa0a903

    await evidenceService.upsertArtifacts(request.sprintId, request.artifacts ?? []);

    const updates: SprintUpdateInput = {};
    let hasUpdates = false;

    const normalizedSelfEval = this.normalizeSelfEvaluationInput(request.selfEvaluation);
    if (normalizedSelfEval) {
      updates.selfEvaluationConfidence = normalizedSelfEval.confidence ?? null;
      updates.selfEvaluationReflection = normalizedSelfEval.reflection ?? null;
      hasUpdates = true;
    }

    if (request.markSubmitted && sprint.status !== SprintStatus.reviewed) {
      updates.status = SprintStatus.submitted;
      updates.completedAt = sprint.completedAt ?? new Date();
      hasUpdates = true;
    }

<<<<<<< HEAD
    if (hasUpdates) {
      await sprintService.updateSprint(request.sprintId, updates);
    }

    const refreshed = await this.loadSprintForUser({
      userId: request.userId,
      objectiveId: request.objectiveId,
      sprintId: request.sprintId
    });

    const payload = serializeSprint(refreshed, request.userId, refreshed.objective ?? null);

    return { sprint: payload };
  }

  async reviewSprint(request: ReviewSprintRequest): Promise<SprintReviewResponse> {
    const sprint = await this.loadSprintForUser({
      userId: request.userId,
      objectiveId: request.objectiveId,
      sprintId: request.sprintId
    });

    const planDetails = extractSprintPlanDetails(sprint.plannerOutput);
    const projects = Array.isArray(planDetails.projects)
      ? (planDetails.projects as Record<string, unknown>[])
      : [];

    const selfEvaluation = this.normalizeSelfEvaluationInput({
      confidence: sprint.selfEvaluationConfidence ?? undefined,
      reflection: sprint.selfEvaluationReflection ?? undefined
    });

    const { summary } = await reviewerService.reviewSprint({
      projects,
      artifacts: Array.isArray(sprint.artifacts) ? sprint.artifacts : [],
      selfEvaluation
    });

    const reviewerSummaryJson = this.cloneAsJson(summary);

    await sprintService.markSprintStatus(sprint.id, SprintStatus.reviewed, {
      completedAt: sprint.completedAt ?? new Date(),
      score: summary.overall.score,
      reviewerSummary: reviewerSummaryJson
    });

    const refreshed = await this.loadSprintForUser({
      userId: request.userId,
      objectiveId: request.objectiveId,
      sprintId: request.sprintId
    });

    const sprintPayload = serializeSprint(refreshed, request.userId, refreshed.objective ?? null);

    return {
      sprint: sprintPayload,
      review: summary
    };
  }

  async getSprintReview(request: ReviewSprintRequest): Promise<SprintReviewDetailsResponse> {
    const sprint = await this.loadSprintForUser({
      userId: request.userId,
      objectiveId: request.objectiveId,
      sprintId: request.sprintId
    });

    const sprintPayload = serializeSprint(sprint, request.userId, sprint.objective ?? null);
    const reviewSummary = this.parseReviewerSummary(sprint.reviewerSummary);

    return {
      sprint: sprintPayload,
      review: reviewSummary
    };
=======
    return serializeSprint(sprint, userId, sprint.objective ?? null);
>>>>>>> 1aa0a903
  }

  private async resolveLearnerProfile(userId: string, learnerProfileId?: string): Promise<LearnerProfile | null> {
    if (learnerProfileId) {
      const profile = await learnerProfileService.getProfileById(learnerProfileId);
      if (profile && profile.userId === userId) {
        return profile;
      }
      throw new AppError('objectives.errors.profileNotFound', 404, 'LEARNER_PROFILE_NOT_FOUND');
    }

    return learnerProfileService.getLatestProfileForUser(userId);
  }

  private async loadSprintForUser(params: {
    userId: string;
    objectiveId: string;
    sprintId: string;
  }): Promise<
    Sprint & {
      progresses?: Progress[];
      artifacts?: SprintArtifact[];
      objective?: Objective | null;
    }
  > {
    const sprint = (await db.sprint.findFirst({
      where: {
        id: params.sprintId,
        objective: {
          id: params.objectiveId,
          profileSnapshot: { userId: params.userId }
        }
      },
      include: {
        progresses: true,
        artifacts: true,
        objective: true
      }
    })) as (Sprint & {
      progresses?: Progress[];
      artifacts?: SprintArtifact[];
      objective?: Objective | null;
    }) | null;

    if (!sprint) {
      throw new AppError('objectives.sprint.errors.notFound', 404, 'SPRINT_NOT_FOUND');
    }

    return sprint;
  }

  private normalizeSelfEvaluationInput(
    selfEvaluation?: { confidence?: number | null; reflection?: string | null }
  ): { confidence?: number | null; reflection?: string | null } | null {
    if (!selfEvaluation) {
      return null;
    }

    const payload: { confidence?: number | null; reflection?: string | null } = {};

    if (typeof selfEvaluation.confidence === 'number' && !Number.isNaN(selfEvaluation.confidence)) {
      payload.confidence = selfEvaluation.confidence;
    }

    if (typeof selfEvaluation.reflection === 'string' && selfEvaluation.reflection.trim().length > 0) {
      payload.reflection = selfEvaluation.reflection.trim();
    }

    return Object.keys(payload).length > 0 ? payload : null;
  }

  private cloneAsJson<T>(value: T): Prisma.JsonValue {
    return JSON.parse(JSON.stringify(value)) as Prisma.JsonValue;
  }

  private parseReviewerSummary(value: Prisma.JsonValue | null | undefined): ReviewerSummary | null {
    if (!value) {
      return null;
    }

    try {
      const cloned = JSON.parse(JSON.stringify(value));
      return zReviewerSummary.parse(cloned);
    } catch (error) {
      console.warn('[objectiveService] Failed to parse reviewer summary payload', error);
      return null;
    }
  }

  private async generateAndPersistSprint(params: {
    userId: string;
    objectiveId: string;
    learnerProfile: LearnerProfile;
    profileContext: ProfileContext;
    preferLength?: number;
    objective?: { title: string; description?: string | null; successCriteria: string[]; requiredSkills: string[]; priority?: number; status?: ObjectiveStatus } | null;
  }) {
    const objective = params.objective ?? (await db.objective.findUnique({ where: { id: params.objectiveId } }));
    if (!objective) {
      throw new AppError('objectives.errors.notFound', 404, 'OBJECTIVE_NOT_FOUND');
    }

    const plannerVersion = config.PLANNER_VERSION ?? 'unversioned';
    const requestedAt = new Date();

    const plan = await plannerService.generateSprintPlan({
      objectiveId: params.objectiveId,
      objectiveTitle: objective.title,
      objectiveDescription: objective.description,
      successCriteria: objective.successCriteria,
      requiredSkills: objective.requiredSkills,
      learnerProfile: params.learnerProfile,
      profileContext: params.profileContext,
      preferLength: params.preferLength,
      objectivePriority: objective.priority,
      objectiveStatus: objective.status,
      plannerVersion,
      requestedAt
    });

    const plannerInputPayload = {
      objectiveContext: {
        id: objective.id,
        title: objective.title,
        description: objective.description,
        priority: objective.priority,
        status: objective.status,
        successCriteria: objective.successCriteria,
        requiredSkills: objective.requiredSkills
      },
      learnerProfileId: params.learnerProfile.id,
      profileContext: params.profileContext,
      plannerVersion,
      requestedAt: requestedAt.toISOString(),
      preferLength: params.preferLength ?? null
    };

    const plannerInputJson = JSON.parse(JSON.stringify(plannerInputPayload)) as unknown as Prisma.JsonValue;
    const plannerOutputJson = JSON.parse(JSON.stringify(plan.plannerOutput ?? {})) as unknown as Prisma.JsonValue;

    const sprint = await sprintService.createSprint({
      objectiveId: params.objectiveId,
      profileSnapshotId: params.learnerProfile.id,
      plannerInput: plannerInputJson,
      plannerOutput: plannerOutputJson,
      lengthDays: plan.lengthDays,
      totalEstimatedHours: plan.totalEstimatedHours,
      difficulty: plan.difficulty as SprintDifficulty,
      status: SprintStatus.planned
    });

    await db.progress.create({
      data: {
        userId: params.userId,
        sprintId: sprint.id,
        completedTasks: [],
        completedObjectives: 0,
        streak: 0
      }
    });

    console.info('[objectiveService] sprint_generated', {
      objectiveId: params.objectiveId,
      sprintId: sprint.id,
      plannerVersion,
      learnerProfileId: params.learnerProfile.id,
      profileHash: params.profileContext.learnerProfile.profileHash,
      provider: plan.metadata.provider,
      lengthDays: plan.lengthDays,
      requestedAt: requestedAt.toISOString()
    });

    return { sprint, plan };
  }
}

export const objectiveService = new ObjectiveService();<|MERGE_RESOLUTION|>--- conflicted
+++ resolved
@@ -16,38 +16,23 @@
   SprintDifficulty,
   Objective,
   Progress,
-<<<<<<< HEAD
   Sprint,
   SprintArtifact
-=======
-  Sprint
->>>>>>> 1aa0a903
 } from '../types/prisma';
 import {
   ObjectiveUiPayload,
   ObjectiveWithRelations,
   SprintUiPayload,
-<<<<<<< HEAD
   extractSprintPlanDetails,
-=======
->>>>>>> 1aa0a903
   serializeObjective,
   serializeSprint
 } from '../serializers/objectiveSerializer.js';
 import type { PlanLimitsPayload, ObjectiveSprintLimitPayload } from '../types/planLimits.js';
 import { planLimitationService, type PlanLimitsSummary } from './planLimitationService.js';
-<<<<<<< HEAD
 import { evidenceService, SubmittedArtifactInput } from './evidenceService.js';
 import { reviewerService } from './reviewerService.js';
 import { ReviewerSummary, zReviewerSummary } from '../types/reviewer.js';
-=======
-
-
-type ObjectiveWithSprints = {
-  sprints: Record<string, unknown>[];
-} & Record<string, unknown>;
-
->>>>>>> 1aa0a903
+
 
 export interface CreateObjectiveRequest {
   userId: string;
@@ -91,7 +76,6 @@
   objectiveLimits: ObjectiveSprintLimitPayload;
 }
 
-<<<<<<< HEAD
 export interface SubmitSprintEvidenceRequest {
   userId: string;
   objectiveId: string;
@@ -121,8 +105,6 @@
   review: ReviewerSummary | null;
 }
 
-=======
->>>>>>> 1aa0a903
 export class ObjectiveService {
   async listObjectives(userId: string): Promise<ObjectiveListResponse> {
     const [{ summary, plan: planLimits }, objectives] = await Promise.all([
@@ -136,12 +118,8 @@
           sprints: {
             orderBy: { createdAt: 'desc' },
             include: {
-<<<<<<< HEAD
               progresses: true,
               artifacts: true
-=======
-              progresses: true
->>>>>>> 1aa0a903
             }
           }
         },
@@ -181,7 +159,6 @@
           sprints: {
             orderBy: { createdAt: 'desc' },
             include: {
-<<<<<<< HEAD
               progresses: true,
               artifacts: true
             }
@@ -189,17 +166,6 @@
         }
       })
     ]);
-
-=======
-              progresses: true
-            }
-          }
-        }
-      })
-    ]);
-
-
->>>>>>> 1aa0a903
     const objectiveRecord = objective as ObjectiveWithRelations | null;
 
     if (!objectiveRecord) {
@@ -264,11 +230,8 @@
         profileSnapshot: true,
         sprints: {
           orderBy: { createdAt: 'desc' },
-<<<<<<< HEAD
           include: { progresses: true, artifacts: true }
-=======
-          include: { progresses: true }
->>>>>>> 1aa0a903
+
         }
       }
     })) as ObjectiveWithRelations | null;
@@ -290,19 +253,12 @@
       userId: request.userId,
       limits: objectiveLimits
     });
-<<<<<<< HEAD
-=======
-
->>>>>>> 1aa0a903
     const metadataOverride = plan.metadata
       ? (JSON.parse(JSON.stringify(plan.metadata)) as Record<string, unknown>)
       : undefined;
     const sprintPayload = serializeSprint(
-<<<<<<< HEAD
       { ...sprint, progresses: [], artifacts: [] },
-=======
-      { ...sprint, progresses: [] },
->>>>>>> 1aa0a903
+
       request.userId,
       objectiveWithRelations,
       {
@@ -368,7 +324,6 @@
       preferLength: request.preferLength,
       objective
     });
-<<<<<<< HEAD
 
     const metadataOverride = plan.metadata
       ? (JSON.parse(JSON.stringify(plan.metadata)) as Record<string, unknown>)
@@ -413,54 +368,7 @@
       objectiveId: request.objectiveId,
       sprintId: request.sprintId
     });
-=======
-
-    const metadataOverride = plan.metadata
-      ? (JSON.parse(JSON.stringify(plan.metadata)) as Record<string, unknown>)
-      : undefined;
-    const sprintPayload = serializeSprint(
-      { ...sprint, progresses: [] },
-      request.userId,
-      objective,
-      {
-        title: plan.title,
-        description: plan.description,
-        projects: plan.projects,
-        microTasks: plan.microTasks,
-        portfolioCards: plan.portfolioCards,
-        adaptationNotes: plan.adaptationNotes,
-        metadata: metadataOverride,
-        lengthDays: plan.lengthDays,
-        totalEstimatedHours: plan.totalEstimatedHours,
-        difficulty: plan.difficulty as SprintDifficulty
-      }
-    );
-
-    const objectiveLimits = planLimitationService.buildObjectiveSprintLimit(summary, sprintCount + 1);
-
-    return {
-      sprint: sprintPayload,
-      plan,
-      planLimits,
-      objectiveLimits
-    };
-  }
-
-  async getSprint(userId: string, objectiveId: string, sprintId: string): Promise<SprintUiPayload> {
-    const sprint = (await db.sprint.findFirst({
-      where: {
-        id: sprintId,
-        objective: {
-          id: objectiveId,
-          profileSnapshot: { userId }
-        }
-      },
-      include: {
-        progresses: true,
-        objective: true
-      }
-    })) as (Sprint & { progresses?: Progress[]; objective?: Objective | null }) | null;
->>>>>>> 1aa0a903
+
 
     await evidenceService.upsertArtifacts(request.sprintId, request.artifacts ?? []);
 
@@ -480,7 +388,6 @@
       hasUpdates = true;
     }
 
-<<<<<<< HEAD
     if (hasUpdates) {
       await sprintService.updateSprint(request.sprintId, updates);
     }
@@ -555,9 +462,6 @@
       sprint: sprintPayload,
       review: reviewSummary
     };
-=======
-    return serializeSprint(sprint, userId, sprint.objective ?? null);
->>>>>>> 1aa0a903
   }
 
   private async resolveLearnerProfile(userId: string, learnerProfileId?: string): Promise<LearnerProfile | null> {
