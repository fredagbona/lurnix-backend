import { Prisma } from '@prisma/client';
import { db } from '../prisma/prismaWrapper';
import { AppError } from '../errors/AppError';
import { learnerProfileService } from './learnerProfileService.js';
import { plannerService } from './plannerService.js';
import type { SprintPlan } from './plannerService.js';
import { sprintService } from './sprintService.js';
import { SprintUpdateInput } from '../repositories/sprintRepository.js';
import { profileContextBuilder, ProfileContext } from './profileContextBuilder.js';
import { config } from '../config/environment.js';
import {
  ObjectiveStatus,
  LearnerProfile,
  RoadmapType,
  SprintStatus,
  SprintDifficulty,
  Objective,
  Progress,
  Sprint,
  SprintArtifact
} from '../types/prisma';
import {
  ObjectiveUiPayload,
  ObjectiveWithRelations,
  SprintUiPayload,
  extractSprintPlanDetails,
  serializeObjective,
  serializeSprint
} from '../serializers/objectiveSerializer.js';
import type { PlanLimitsPayload, ObjectiveSprintLimitPayload } from '../types/planLimits.js';
import { planLimitationService, type PlanLimitsSummary } from './planLimitationService.js';
import { evidenceService, SubmittedArtifactInput } from './evidenceService.js';
import { reviewerService } from './reviewerService.js';
import { ReviewerSummary, zReviewerSummary } from '../types/reviewer.js';
<<<<<<< HEAD
=======

>>>>>>> 44c25ec9

export interface CreateObjectiveRequest {
  userId: string;
  title: string;
  description?: string;
  learnerProfileId?: string;
  successCriteria?: string[];
  requiredSkills?: string[];
  priority?: number;
  roadmapType?: RoadmapType;
}

export interface GenerateSprintRequest {
  userId: string;
  objectiveId: string;
  learnerProfileId?: string;
  preferLength?: number;
}

export interface ObjectiveListResponse {
  objectives: ObjectiveUiPayload[];
  planLimits: PlanLimitsPayload;
}

export interface ObjectiveDetailResponse {
  objective: ObjectiveUiPayload;
  planLimits: PlanLimitsPayload;
}

export interface CreateObjectiveResponse {
  objective: ObjectiveUiPayload;
  sprint: SprintUiPayload;
  plan: SprintPlan;
  planLimits: PlanLimitsPayload;
}

export interface GenerateSprintResponse {
  sprint: SprintUiPayload;
  plan: SprintPlan;
  planLimits: PlanLimitsPayload;
  objectiveLimits: ObjectiveSprintLimitPayload;
}

export interface SubmitSprintEvidenceRequest {
  userId: string;
  objectiveId: string;
  sprintId: string;
  artifacts: SubmittedArtifactInput[];
  selfEvaluation?: { confidence?: number; reflection?: string };
  markSubmitted?: boolean;
}

export interface SubmitSprintEvidenceResponse {
  sprint: SprintUiPayload;
}

export interface ReviewSprintRequest {
  userId: string;
  objectiveId: string;
  sprintId: string;
}

export interface SprintReviewResponse {
  sprint: SprintUiPayload;
  review: ReviewerSummary;
}

export interface SprintReviewDetailsResponse {
  sprint: SprintUiPayload;
  review: ReviewerSummary | null;
}

export class ObjectiveService {
  async listObjectives(userId: string): Promise<ObjectiveListResponse> {
    const [{ summary, plan: planLimits }, objectives] = await Promise.all([
      planLimitationService.getPlanLimits(userId),
      db.objective.findMany({
        where: {
          profileSnapshot: { userId }
        },
        include: {
          profileSnapshot: true,
          sprints: {
            orderBy: { createdAt: 'desc' },
            include: {
              progresses: true,
              artifacts: true
            }
          }
        },
        orderBy: { createdAt: 'desc' }
      })
    ]);

    const summaryWithCounts: PlanLimitsSummary = {
      ...summary,
      objectiveCount: planLimits.objectiveCount
    };

    const payloads = (objectives as ObjectiveWithRelations[]).map((objective) => {
      const objectiveLimits = planLimitationService.buildObjectiveSprintLimit(
        summaryWithCounts,
        objective.sprints?.length ?? 0
      );
      return serializeObjective(objective, { userId, limits: objectiveLimits });
    });

    return {
      objectives: payloads,
      planLimits
    };
  }

  async getObjective(userId: string, objectiveId: string): Promise<ObjectiveDetailResponse> {
    const [{ summary, plan: planLimits }, objective] = await Promise.all([
      planLimitationService.getPlanLimits(userId),
      db.objective.findFirst({
        where: {
          id: objectiveId,
          profileSnapshot: { userId }
        },
        include: {
          profileSnapshot: true,
          sprints: {
            orderBy: { createdAt: 'desc' },
            include: {
              progresses: true,
              artifacts: true
            }
          }
        }
      })
    ]);
<<<<<<< HEAD

    const objectiveRecord = objective as ObjectiveWithRelations | null;

=======
    const objectiveRecord = objective as ObjectiveWithRelations | null;

>>>>>>> 44c25ec9
    if (!objectiveRecord) {
      throw new AppError('objectives.errors.notFound', 404, 'OBJECTIVE_NOT_FOUND');
    }

    const summaryWithCounts: PlanLimitsSummary = {
      ...summary,
      objectiveCount: planLimits.objectiveCount
    };
    const objectiveLimits = planLimitationService.buildObjectiveSprintLimit(
      summaryWithCounts,
      objectiveRecord.sprints?.length ?? 0
    );

    return {
      objective: serializeObjective(objectiveRecord, { userId, limits: objectiveLimits }),
      planLimits
    };

  }

  async createObjective(request: CreateObjectiveRequest): Promise<CreateObjectiveResponse> {
    const { summary } = await planLimitationService.ensureCanCreateObjective(request.userId);
    const learnerProfile = await this.resolveLearnerProfile(request.userId, request.learnerProfileId);

    if (!learnerProfile) {
      throw new AppError('objectives.errors.profileRequired', 400, 'LEARNER_PROFILE_REQUIRED');
    }

    const objective = await db.objective.create({
      data: {
        title: request.title,
        description: request.description ?? null,
        profileSnapshotId: learnerProfile.id,
        status: ObjectiveStatus.active,
        priority: request.priority ?? 2,
        successCriteria: request.successCriteria ?? [],
        requiredSkills: request.requiredSkills ?? [],
        estimatedWeeksMin: request.roadmapType === RoadmapType.thirty_day ? 3 : 1,
        estimatedWeeksMax: request.roadmapType === RoadmapType.thirty_day ? 6 : 2
      }
    });

    const profileContext = await profileContextBuilder.build({
      userId: request.userId,
      learnerProfileId: learnerProfile.id,
      objectiveId: objective.id
    });

    const { sprint, plan } = await this.generateAndPersistSprint({
      userId: request.userId,
      objectiveId: objective.id,
      learnerProfile,
      profileContext,
      preferLength: request.roadmapType === RoadmapType.thirty_day ? 14 : undefined
    });

    const objectiveWithRelations = (await db.objective.findFirst({
      where: { id: objective.id },
      include: {
        profileSnapshot: true,
        sprints: {
          orderBy: { createdAt: 'desc' },
          include: { progresses: true, artifacts: true }
<<<<<<< HEAD
=======

>>>>>>> 44c25ec9
        }
      }
    })) as ObjectiveWithRelations | null;

    if (!objectiveWithRelations) {
      throw new AppError('objectives.errors.notFound', 404, 'OBJECTIVE_NOT_FOUND');
    }

    const updatedSummary: PlanLimitsSummary = {
      ...summary,
      objectiveCount: summary.objectiveCount + 1
    };
    const planLimits = planLimitationService.buildPlanPayload(updatedSummary);
    const objectiveLimits = planLimitationService.buildObjectiveSprintLimit(
      updatedSummary,
      objectiveWithRelations.sprints?.length ?? 0
    );
    const objectivePayload = serializeObjective(objectiveWithRelations, {
      userId: request.userId,
      limits: objectiveLimits
    });
    const metadataOverride = plan.metadata
      ? (JSON.parse(JSON.stringify(plan.metadata)) as Record<string, unknown>)
      : undefined;
    const sprintPayload = serializeSprint(
      { ...sprint, progresses: [], artifacts: [] },
<<<<<<< HEAD
=======

>>>>>>> 44c25ec9
      request.userId,
      objectiveWithRelations,
      {
        title: plan.title,
        description: plan.description,
        projects: plan.projects,
        microTasks: plan.microTasks,
        portfolioCards: plan.portfolioCards,
        adaptationNotes: plan.adaptationNotes,
        metadata: metadataOverride,
        lengthDays: plan.lengthDays,
        totalEstimatedHours: plan.totalEstimatedHours,
        difficulty: plan.difficulty as SprintDifficulty
      }
    );

    return {
      objective: objectivePayload,
      sprint: sprintPayload,
      plan,
      planLimits
    };
  }

  async generateSprint(request: GenerateSprintRequest): Promise<GenerateSprintResponse> {
    const [objective, learnerProfile] = await Promise.all([
      db.objective.findFirst({
        where: {
          id: request.objectiveId,
          OR: [
            { roadmap: { userId: request.userId } },
            { profileSnapshot: { userId: request.userId } }
          ]
        }
      }),
      this.resolveLearnerProfile(request.userId, request.learnerProfileId)
    ]);

    if (!objective) {
      throw new AppError('objectives.errors.notFound', 404, 'OBJECTIVE_NOT_FOUND');
    }

    if (!learnerProfile) {
      throw new AppError('objectives.sprint.errors.profileRequired', 400, 'LEARNER_PROFILE_REQUIRED');
    }

    const { summary, plan: planLimits, sprintCount } = await planLimitationService.ensureCanGenerateSprint(
      request.userId,
      objective.id
    );

    const profileContext = await profileContextBuilder.build({
      userId: request.userId,
      learnerProfileId: learnerProfile.id,
      objectiveId: objective.id
    });

    const { sprint, plan } = await this.generateAndPersistSprint({
      userId: request.userId,
      objectiveId: objective.id,
      learnerProfile,
      profileContext,
      preferLength: request.preferLength,
      objective
    });

    const metadataOverride = plan.metadata
      ? (JSON.parse(JSON.stringify(plan.metadata)) as Record<string, unknown>)
      : undefined;
    const sprintPayload = serializeSprint(
      { ...sprint, progresses: [] },
      request.userId,
      objective,
      {
        title: plan.title,
        description: plan.description,
        projects: plan.projects,
        microTasks: plan.microTasks,
        portfolioCards: plan.portfolioCards,
        adaptationNotes: plan.adaptationNotes,
        metadata: metadataOverride,
        lengthDays: plan.lengthDays,
        totalEstimatedHours: plan.totalEstimatedHours,
        difficulty: plan.difficulty as SprintDifficulty
      }
    );

    const objectiveLimits = planLimitationService.buildObjectiveSprintLimit(summary, sprintCount + 1);

    return {
      sprint: sprintPayload,
      plan,
      planLimits,
      objectiveLimits
    };
  }

  async getSprint(userId: string, objectiveId: string, sprintId: string): Promise<SprintUiPayload> {
    const sprint = await this.loadSprintForUser({ userId, objectiveId, sprintId });

    return serializeSprint(sprint, userId, sprint.objective ?? null);
  }

  async submitSprintEvidence(request: SubmitSprintEvidenceRequest): Promise<SubmitSprintEvidenceResponse> {
    const sprint = await this.loadSprintForUser({
      userId: request.userId,
      objectiveId: request.objectiveId,
      sprintId: request.sprintId
    });

<<<<<<< HEAD
=======

>>>>>>> 44c25ec9
    await evidenceService.upsertArtifacts(request.sprintId, request.artifacts ?? []);

    const updates: SprintUpdateInput = {};
    let hasUpdates = false;

    const normalizedSelfEval = this.normalizeSelfEvaluationInput(request.selfEvaluation);
    if (normalizedSelfEval) {
      updates.selfEvaluationConfidence = normalizedSelfEval.confidence ?? null;
      updates.selfEvaluationReflection = normalizedSelfEval.reflection ?? null;
      hasUpdates = true;
    }

    if (request.markSubmitted && sprint.status !== SprintStatus.reviewed) {
      updates.status = SprintStatus.submitted;
      updates.completedAt = sprint.completedAt ?? new Date();
      hasUpdates = true;
<<<<<<< HEAD
    }

    if (hasUpdates) {
      await sprintService.updateSprint(request.sprintId, updates);
    }

=======
    }

    if (hasUpdates) {
      await sprintService.updateSprint(request.sprintId, updates);
    }

>>>>>>> 44c25ec9
    const refreshed = await this.loadSprintForUser({
      userId: request.userId,
      objectiveId: request.objectiveId,
      sprintId: request.sprintId
    });

    const payload = serializeSprint(refreshed, request.userId, refreshed.objective ?? null);

    return { sprint: payload };
  }

  async reviewSprint(request: ReviewSprintRequest): Promise<SprintReviewResponse> {
    const sprint = await this.loadSprintForUser({
      userId: request.userId,
      objectiveId: request.objectiveId,
      sprintId: request.sprintId
    });

    const planDetails = extractSprintPlanDetails(sprint.plannerOutput);
    const projects = Array.isArray(planDetails.projects)
      ? (planDetails.projects as Record<string, unknown>[])
      : [];

    const selfEvaluation = this.normalizeSelfEvaluationInput({
      confidence: sprint.selfEvaluationConfidence ?? undefined,
      reflection: sprint.selfEvaluationReflection ?? undefined
    });

    const { summary } = await reviewerService.reviewSprint({
      projects,
      artifacts: Array.isArray(sprint.artifacts) ? sprint.artifacts : [],
      selfEvaluation
    });

    const reviewerSummaryJson = this.cloneAsJson(summary);

    await sprintService.markSprintStatus(sprint.id, SprintStatus.reviewed, {
      completedAt: sprint.completedAt ?? new Date(),
      score: summary.overall.score,
      reviewerSummary: reviewerSummaryJson
    });

    const refreshed = await this.loadSprintForUser({
      userId: request.userId,
      objectiveId: request.objectiveId,
      sprintId: request.sprintId
    });

    const sprintPayload = serializeSprint(refreshed, request.userId, refreshed.objective ?? null);
<<<<<<< HEAD

    return {
      sprint: sprintPayload,
      review: summary
    };
  }

  async getSprintReview(request: ReviewSprintRequest): Promise<SprintReviewDetailsResponse> {
    const sprint = await this.loadSprintForUser({
      userId: request.userId,
      objectiveId: request.objectiveId,
      sprintId: request.sprintId
    });

    const sprintPayload = serializeSprint(sprint, request.userId, sprint.objective ?? null);
    const reviewSummary = this.parseReviewerSummary(sprint.reviewerSummary);

    return {
      sprint: sprintPayload,
=======

    return {
      sprint: sprintPayload,
      review: summary
    };
  }

  async getSprintReview(request: ReviewSprintRequest): Promise<SprintReviewDetailsResponse> {
    const sprint = await this.loadSprintForUser({
      userId: request.userId,
      objectiveId: request.objectiveId,
      sprintId: request.sprintId
    });

    const sprintPayload = serializeSprint(sprint, request.userId, sprint.objective ?? null);
    const reviewSummary = this.parseReviewerSummary(sprint.reviewerSummary);

    return {
      sprint: sprintPayload,
>>>>>>> 44c25ec9
      review: reviewSummary
    };
  }

  private async resolveLearnerProfile(userId: string, learnerProfileId?: string): Promise<LearnerProfile | null> {
    if (learnerProfileId) {
      const profile = await learnerProfileService.getProfileById(learnerProfileId);
      if (profile && profile.userId === userId) {
        return profile;
      }
      throw new AppError('objectives.errors.profileNotFound', 404, 'LEARNER_PROFILE_NOT_FOUND');
    }

    return learnerProfileService.getLatestProfileForUser(userId);
  }

  private async loadSprintForUser(params: {
    userId: string;
    objectiveId: string;
    sprintId: string;
  }): Promise<
    Sprint & {
      progresses?: Progress[];
      artifacts?: SprintArtifact[];
      objective?: Objective | null;
    }
  > {
    const sprint = (await db.sprint.findFirst({
      where: {
        id: params.sprintId,
        objective: {
          id: params.objectiveId,
          profileSnapshot: { userId: params.userId }
        }
      },
      include: {
        progresses: true,
        artifacts: true,
        objective: true
      }
    })) as (Sprint & {
      progresses?: Progress[];
      artifacts?: SprintArtifact[];
      objective?: Objective | null;
    }) | null;

    if (!sprint) {
      throw new AppError('objectives.sprint.errors.notFound', 404, 'SPRINT_NOT_FOUND');
    }

    return sprint;
  }

  private normalizeSelfEvaluationInput(
    selfEvaluation?: { confidence?: number | null; reflection?: string | null }
  ): { confidence?: number | null; reflection?: string | null } | null {
    if (!selfEvaluation) {
      return null;
    }

    const payload: { confidence?: number | null; reflection?: string | null } = {};

    if (typeof selfEvaluation.confidence === 'number' && !Number.isNaN(selfEvaluation.confidence)) {
      payload.confidence = selfEvaluation.confidence;
    }

    if (typeof selfEvaluation.reflection === 'string' && selfEvaluation.reflection.trim().length > 0) {
      payload.reflection = selfEvaluation.reflection.trim();
    }

    return Object.keys(payload).length > 0 ? payload : null;
  }

  private cloneAsJson<T>(value: T): Prisma.JsonValue {
    return JSON.parse(JSON.stringify(value)) as Prisma.JsonValue;
  }

  private parseReviewerSummary(value: Prisma.JsonValue | null | undefined): ReviewerSummary | null {
    if (!value) {
      return null;
    }

    try {
      const cloned = JSON.parse(JSON.stringify(value));
      return zReviewerSummary.parse(cloned);
    } catch (error) {
      console.warn('[objectiveService] Failed to parse reviewer summary payload', error);
      return null;
    }
  }

  private async generateAndPersistSprint(params: {
    userId: string;
    objectiveId: string;
    learnerProfile: LearnerProfile;
    profileContext: ProfileContext;
    preferLength?: number;
    objective?: { title: string; description?: string | null; successCriteria: string[]; requiredSkills: string[]; priority?: number; status?: ObjectiveStatus } | null;
  }) {
    const objective = params.objective ?? (await db.objective.findUnique({ where: { id: params.objectiveId } }));
    if (!objective) {
      throw new AppError('objectives.errors.notFound', 404, 'OBJECTIVE_NOT_FOUND');
    }

    const plannerVersion = config.PLANNER_VERSION ?? 'unversioned';
    const requestedAt = new Date();

    const plan = await plannerService.generateSprintPlan({
      objectiveId: params.objectiveId,
      objectiveTitle: objective.title,
      objectiveDescription: objective.description,
      successCriteria: objective.successCriteria,
      requiredSkills: objective.requiredSkills,
      learnerProfile: params.learnerProfile,
      profileContext: params.profileContext,
      preferLength: params.preferLength,
      objectivePriority: objective.priority,
      objectiveStatus: objective.status,
      plannerVersion,
      requestedAt
    });

    const plannerInputPayload = {
      objectiveContext: {
        id: objective.id,
        title: objective.title,
        description: objective.description,
        priority: objective.priority,
        status: objective.status,
        successCriteria: objective.successCriteria,
        requiredSkills: objective.requiredSkills
      },
      learnerProfileId: params.learnerProfile.id,
      profileContext: params.profileContext,
      plannerVersion,
      requestedAt: requestedAt.toISOString(),
      preferLength: params.preferLength ?? null
    };

    const plannerInputJson = JSON.parse(JSON.stringify(plannerInputPayload)) as unknown as Prisma.JsonValue;
    const plannerOutputJson = JSON.parse(JSON.stringify(plan.plannerOutput ?? {})) as unknown as Prisma.JsonValue;

    const sprint = await sprintService.createSprint({
      objectiveId: params.objectiveId,
      profileSnapshotId: params.learnerProfile.id,
      plannerInput: plannerInputJson,
      plannerOutput: plannerOutputJson,
      lengthDays: plan.lengthDays,
      totalEstimatedHours: plan.totalEstimatedHours,
      difficulty: plan.difficulty as SprintDifficulty,
      status: SprintStatus.planned
    });

    await db.progress.create({
      data: {
        userId: params.userId,
        sprintId: sprint.id,
        completedTasks: [],
        completedObjectives: 0,
        streak: 0
      }
    });

    console.info('[objectiveService] sprint_generated', {
      objectiveId: params.objectiveId,
      sprintId: sprint.id,
      plannerVersion,
      learnerProfileId: params.learnerProfile.id,
      profileHash: params.profileContext.learnerProfile.profileHash,
      provider: plan.metadata.provider,
      lengthDays: plan.lengthDays,
      requestedAt: requestedAt.toISOString()
    });

    return { sprint, plan };
  }
}

export const objectiveService = new ObjectiveService();<|MERGE_RESOLUTION|>--- conflicted
+++ resolved
@@ -32,10 +32,7 @@
 import { evidenceService, SubmittedArtifactInput } from './evidenceService.js';
 import { reviewerService } from './reviewerService.js';
 import { ReviewerSummary, zReviewerSummary } from '../types/reviewer.js';
-<<<<<<< HEAD
-=======
-
->>>>>>> 44c25ec9
+
 
 export interface CreateObjectiveRequest {
   userId: string;
@@ -169,14 +166,10 @@
         }
       })
     ]);
-<<<<<<< HEAD
 
     const objectiveRecord = objective as ObjectiveWithRelations | null;
 
-=======
-    const objectiveRecord = objective as ObjectiveWithRelations | null;
-
->>>>>>> 44c25ec9
+
     if (!objectiveRecord) {
       throw new AppError('objectives.errors.notFound', 404, 'OBJECTIVE_NOT_FOUND');
     }
@@ -240,10 +233,7 @@
         sprints: {
           orderBy: { createdAt: 'desc' },
           include: { progresses: true, artifacts: true }
-<<<<<<< HEAD
-=======
-
->>>>>>> 44c25ec9
+
         }
       }
     })) as ObjectiveWithRelations | null;
@@ -270,10 +260,7 @@
       : undefined;
     const sprintPayload = serializeSprint(
       { ...sprint, progresses: [], artifacts: [] },
-<<<<<<< HEAD
-=======
-
->>>>>>> 44c25ec9
+
       request.userId,
       objectiveWithRelations,
       {
@@ -384,10 +371,7 @@
       sprintId: request.sprintId
     });
 
-<<<<<<< HEAD
-=======
-
->>>>>>> 44c25ec9
+
     await evidenceService.upsertArtifacts(request.sprintId, request.artifacts ?? []);
 
     const updates: SprintUpdateInput = {};
@@ -404,21 +388,13 @@
       updates.status = SprintStatus.submitted;
       updates.completedAt = sprint.completedAt ?? new Date();
       hasUpdates = true;
-<<<<<<< HEAD
     }
 
     if (hasUpdates) {
       await sprintService.updateSprint(request.sprintId, updates);
     }
 
-=======
-    }
-
-    if (hasUpdates) {
-      await sprintService.updateSprint(request.sprintId, updates);
-    }
-
->>>>>>> 44c25ec9
+
     const refreshed = await this.loadSprintForUser({
       userId: request.userId,
       objectiveId: request.objectiveId,
@@ -468,7 +444,6 @@
     });
 
     const sprintPayload = serializeSprint(refreshed, request.userId, refreshed.objective ?? null);
-<<<<<<< HEAD
 
     return {
       sprint: sprintPayload,
@@ -488,27 +463,6 @@
 
     return {
       sprint: sprintPayload,
-=======
-
-    return {
-      sprint: sprintPayload,
-      review: summary
-    };
-  }
-
-  async getSprintReview(request: ReviewSprintRequest): Promise<SprintReviewDetailsResponse> {
-    const sprint = await this.loadSprintForUser({
-      userId: request.userId,
-      objectiveId: request.objectiveId,
-      sprintId: request.sprintId
-    });
-
-    const sprintPayload = serializeSprint(sprint, request.userId, sprint.objective ?? null);
-    const reviewSummary = this.parseReviewerSummary(sprint.reviewerSummary);
-
-    return {
-      sprint: sprintPayload,
->>>>>>> 44c25ec9
       review: reviewSummary
     };
   }
