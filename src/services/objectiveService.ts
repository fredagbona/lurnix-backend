import { Prisma } from '@prisma/client';
import { db } from '../prisma/prismaWrapper';
import { AppError } from '../errors/AppError';
import { learnerProfileService } from './learnerProfileService.js';
import { plannerService } from './plannerService.js';
import type { SprintPlan } from './plannerService.js';
import { sprintService } from './sprintService.js';
import { SprintUpdateInput } from '../repositories/sprintRepository.js';
import { profileContextBuilder, ProfileContext } from './profileContextBuilder.js';
import { config } from '../config/environment.js';
import {
  ObjectiveStatus,
  LearnerProfile,
  SprintStatus,
  SprintDifficulty,
  Objective,
  Progress,
  Sprint,
  SprintArtifact
} from '../types/prisma';
import {
  ObjectiveUiPayload,
  ObjectiveWithRelations,
  SprintUiPayload,
  extractSprintPlanDetails,
  serializeObjective,
  serializeSprint
} from '../serializers/objectiveSerializer.js';
import type { PlanLimitsPayload, ObjectiveSprintLimitPayload } from '../types/planLimits.js';
import { planLimitationService, type PlanLimitsSummary } from './planLimitationService.js';
import { evidenceService, SubmittedArtifactInput } from './evidenceService.js';
import { reviewerService } from './reviewerService.js';
import { ReviewerSummary, zReviewerSummary } from '../types/reviewer.js';

export interface CreateObjectiveRequest {
  userId: string;
  title: string;
  description?: string;
  learnerProfileId?: string;
  successCriteria?: string[];
  requiredSkills?: string[];
  priority?: number;
}

export interface GenerateSprintRequest {
  userId: string;
  objectiveId: string;
  learnerProfileId?: string;
  preferLength?: number;
}

export interface ObjectiveListResponse {
  objectives: ObjectiveUiPayload[];
  planLimits: PlanLimitsPayload;
}

export interface ObjectiveDetailResponse {
  objective: ObjectiveUiPayload;
  planLimits: PlanLimitsPayload;
}

export interface CreateObjectiveResponse {
  objective: ObjectiveUiPayload;
  sprint: SprintUiPayload;
  plan: SprintPlan;
  planLimits: PlanLimitsPayload;
}

export interface GenerateSprintResponse {
  sprint: SprintUiPayload;
  plan: SprintPlan;
  planLimits: PlanLimitsPayload;
  objectiveLimits: ObjectiveSprintLimitPayload;
}

export interface SubmitSprintEvidenceRequest {
  userId: string;
  objectiveId: string;
  sprintId: string;
  artifacts: SubmittedArtifactInput[];
  selfEvaluation?: { confidence?: number; reflection?: string };
  markSubmitted?: boolean;
}

export interface SubmitSprintEvidenceResponse {
  sprint: SprintUiPayload;
}

export interface ReviewSprintRequest {
  userId: string;
  objectiveId: string;
  sprintId: string;
}

export interface SprintReviewResponse {
  sprint: SprintUiPayload;
  review: ReviewerSummary;
}

export interface SprintReviewDetailsResponse {
  sprint: SprintUiPayload;
  review: ReviewerSummary | null;
}

export class ObjectiveService {
  async listObjectives(userId: string): Promise<ObjectiveListResponse> {
    const [{ summary, plan: planLimits }, objectives] = await Promise.all([
      planLimitationService.getPlanLimits(userId),
      db.objective.findMany({
        where: {
          profileSnapshot: { userId }
        },
        include: {
          profileSnapshot: true,
          sprints: {
            orderBy: { createdAt: 'desc' },
            include: {
              progresses: true,
              artifacts: true
            }
          }
        },
        orderBy: { createdAt: 'desc' }
      })
    ]);
<<<<<<< HEAD

    const summaryWithCounts: PlanLimitsSummary = {
      ...summary,
      objectiveCount: planLimits.objectiveCount
    };

=======

    const summaryWithCounts: PlanLimitsSummary = {
      ...summary,
      objectiveCount: planLimits.objectiveCount
    };

>>>>>>> 86e1ee3b
    const payloads = (objectives as ObjectiveWithRelations[]).map((objective) => {
      const objectiveLimits = planLimitationService.buildObjectiveSprintLimit(
        summaryWithCounts,
        objective.sprints?.length ?? 0
      );
      return serializeObjective(objective, { userId, limits: objectiveLimits });
    });

    return {
      objectives: payloads,
      planLimits
    };
  }

  async getObjective(userId: string, objectiveId: string): Promise<ObjectiveDetailResponse> {
    const [{ summary, plan: planLimits }, objective] = await Promise.all([
      planLimitationService.getPlanLimits(userId),
      db.objective.findFirst({
        where: {
          id: objectiveId,
          profileSnapshot: { userId }
        },
        include: {
          profileSnapshot: true,
          sprints: {
            orderBy: { createdAt: 'desc' },
            include: {
              progresses: true,
              artifacts: true
            }
          }
        }
      })
    ]);

    const objectiveRecord = objective as ObjectiveWithRelations | null;

<<<<<<< HEAD
=======

>>>>>>> 86e1ee3b
    if (!objectiveRecord) {
      throw new AppError('objectives.errors.notFound', 404, 'OBJECTIVE_NOT_FOUND');
    }

    const summaryWithCounts: PlanLimitsSummary = {
      ...summary,
      objectiveCount: planLimits.objectiveCount
    };
    const objectiveLimits = planLimitationService.buildObjectiveSprintLimit(
      summaryWithCounts,
      objectiveRecord.sprints?.length ?? 0
    );

    return {
      objective: serializeObjective(objectiveRecord, { userId, limits: objectiveLimits }),
      planLimits
    };

  }

  async createObjective(request: CreateObjectiveRequest): Promise<CreateObjectiveResponse> {
    const { summary } = await planLimitationService.ensureCanCreateObjective(request.userId);
    const learnerProfile = await this.resolveLearnerProfile(request.userId, request.learnerProfileId);

    if (!learnerProfile) {
      throw new AppError('objectives.errors.profileRequired', 400, 'LEARNER_PROFILE_REQUIRED');
    }

    const objective = await db.objective.create({
      data: {
        title: request.title,
        description: request.description ?? null,
        profileSnapshotId: learnerProfile.id,
        status: ObjectiveStatus.active,
        priority: request.priority ?? 2,
        successCriteria: request.successCriteria ?? [],
        requiredSkills: request.requiredSkills ?? []
      }
    });

    const profileContext = await profileContextBuilder.build({
      userId: request.userId,
      learnerProfileId: learnerProfile.id,
      objectiveId: objective.id
    });

    const { sprint, plan } = await this.generateAndPersistSprint({
      userId: request.userId,
      objectiveId: objective.id,
      learnerProfile,
      profileContext
    });

    await this.applyPlanEstimates(objective.id, plan.lengthDays, {
      estimatedWeeksMin: objective.estimatedWeeksMin ?? null,
      estimatedWeeksMax: objective.estimatedWeeksMax ?? null
    });

<<<<<<< HEAD
    const objectiveRecord = (await db.objective.findFirst({
=======
    const objectiveWithRelations = (await db.objective.findFirst({
>>>>>>> 86e1ee3b
      where: { id: objective.id },
      include: {
        profileSnapshot: true,
        sprints: {
          orderBy: { createdAt: 'desc' },
          include: { progresses: true, artifacts: true }
        }
      }
    })) as ObjectiveWithRelations | null;

<<<<<<< HEAD
    if (!objectiveRecord) {
=======
    if (!objectiveWithRelations) {
>>>>>>> 86e1ee3b
      throw new AppError('objectives.errors.notFound', 404, 'OBJECTIVE_NOT_FOUND');
    }

    const updatedSummary: PlanLimitsSummary = {
      ...summary,
      objectiveCount: summary.objectiveCount + 1
    };
    const planLimits = planLimitationService.buildPlanPayload(updatedSummary);
    const objectiveLimits = planLimitationService.buildObjectiveSprintLimit(
      updatedSummary,
<<<<<<< HEAD
      objectiveRecord.sprints?.length ?? 0
    );
    const objectivePayload = serializeObjective(objectiveRecord, {
      userId: request.userId,
      limits: objectiveLimits
    });
    const sprintPayload = this.buildSprintPayload({
      sprint,
      userId: request.userId,
      objective: objectiveRecord,
      plan,
      progresses: [],
      artifacts: []
    });
=======
      objectiveWithRelations.sprints?.length ?? 0
    );
    const objectivePayload = serializeObjective(objectiveWithRelations, {
      userId: request.userId,
      limits: objectiveLimits
    });
    const metadataOverride = plan.metadata
      ? (JSON.parse(JSON.stringify(plan.metadata)) as Record<string, unknown>)
      : undefined;
    const sprintPayload = serializeSprint(
      { ...sprint, progresses: [], artifacts: [] },
      request.userId,
      objectiveWithRelations,
      {
        title: plan.title,
        description: plan.description,
        projects: plan.projects,
        microTasks: plan.microTasks,
        portfolioCards: plan.portfolioCards,
        adaptationNotes: plan.adaptationNotes,
        metadata: metadataOverride,
        lengthDays: plan.lengthDays,
        totalEstimatedHours: plan.totalEstimatedHours,
        difficulty: plan.difficulty as SprintDifficulty
      }
    );

    const objectiveWithRelations = (await db.objective.findFirst({
      where: { id: objective.id },
      include: {
        profileSnapshot: true,
        sprints: {
          orderBy: { createdAt: 'desc' },
          include: { progresses: true, artifacts: true }

        }
      }
    })) as ObjectiveWithRelations | null;

    if (!objectiveWithRelations) {
      throw new AppError('objectives.errors.notFound', 404, 'OBJECTIVE_NOT_FOUND');
    }

    const updatedSummary: PlanLimitsSummary = {
      ...summary,
      objectiveCount: summary.objectiveCount + 1
    };
    const planLimits = planLimitationService.buildPlanPayload(updatedSummary);
    const objectiveLimits = planLimitationService.buildObjectiveSprintLimit(
      updatedSummary,
      objectiveWithRelations.sprints?.length ?? 0
    );
    const objectivePayload = serializeObjective(objectiveWithRelations, {
      userId: request.userId,
      limits: objectiveLimits
    });
    const metadataOverride = plan.metadata
      ? (JSON.parse(JSON.stringify(plan.metadata)) as Record<string, unknown>)
      : undefined;
    const sprintPayload = serializeSprint(
      { ...sprint, progresses: [], artifacts: [] },

      request.userId,
      objectiveWithRelations,
      {
        title: plan.title,
        description: plan.description,
        projects: plan.projects,
        microTasks: plan.microTasks,
        portfolioCards: plan.portfolioCards,
        adaptationNotes: plan.adaptationNotes,
        metadata: metadataOverride,
        lengthDays: plan.lengthDays,
        totalEstimatedHours: plan.totalEstimatedHours,
        difficulty: plan.difficulty as SprintDifficulty
      }
    );
>>>>>>> 86e1ee3b

    return {
      objective: objectivePayload,
      sprint: sprintPayload,
      plan,
      planLimits
    };
  }

  async generateSprint(request: GenerateSprintRequest): Promise<GenerateSprintResponse> {
    const [objective, learnerProfile] = await Promise.all([
      db.objective.findFirst({
        where: {
          id: request.objectiveId,
          profileSnapshot: { userId: request.userId }
        }
      }),
      this.resolveLearnerProfile(request.userId, request.learnerProfileId)
    ]);

    if (!objective) {
      throw new AppError('objectives.errors.notFound', 404, 'OBJECTIVE_NOT_FOUND');
    }

    if (!learnerProfile) {
      throw new AppError('objectives.sprint.errors.profileRequired', 400, 'LEARNER_PROFILE_REQUIRED');
    }

    const { summary, plan: planLimits, sprintCount } = await planLimitationService.ensureCanGenerateSprint(
      request.userId,
      objective.id
    );

    const profileContext = await profileContextBuilder.build({
      userId: request.userId,
      learnerProfileId: learnerProfile.id,
      objectiveId: objective.id
    });

    const { sprint, plan } = await this.generateAndPersistSprint({
      userId: request.userId,
      objectiveId: objective.id,
      learnerProfile,
      profileContext,
      preferLength: request.preferLength,
      objective
    });
<<<<<<< HEAD

    await this.applyPlanEstimates(objective.id, plan.lengthDays, {
      estimatedWeeksMin: objective.estimatedWeeksMin ?? null,
      estimatedWeeksMax: objective.estimatedWeeksMax ?? null
    });

    if (plan.lengthDays) {
      const estimates = this.deriveEstimatedWeeks(plan.lengthDays);
      objective.estimatedWeeksMin = estimates.min;
      objective.estimatedWeeksMax = estimates.max;
    }

    const sprintPayload = this.buildSprintPayload({
      sprint,
      userId: request.userId,
      objective,
      plan,
      progresses: [],
      artifacts: []
    });

    const objectiveLimits = planLimitationService.buildObjectiveSprintLimit(summary, sprintCount + 1);

    return {
      sprint: sprintPayload,
      plan,
      planLimits,
      objectiveLimits
    };
  }

=======

    await this.applyPlanEstimates(objective.id, plan.lengthDays, {
      estimatedWeeksMin: objective.estimatedWeeksMin ?? null,
      estimatedWeeksMax: objective.estimatedWeeksMax ?? null
    });

    if (plan.lengthDays) {
      const estimates = this.deriveEstimatedWeeks(plan.lengthDays);
      objective.estimatedWeeksMin = estimates.min;
      objective.estimatedWeeksMax = estimates.max;
    }


    const metadataOverride = plan.metadata
      ? (JSON.parse(JSON.stringify(plan.metadata)) as Record<string, unknown>)
      : undefined;
    const sprintPayload = serializeSprint(
      { ...sprint, progresses: [] },
      request.userId,
      objective,
      {
        title: plan.title,
        description: plan.description,
        projects: plan.projects,
        microTasks: plan.microTasks,
        portfolioCards: plan.portfolioCards,
        adaptationNotes: plan.adaptationNotes,
        metadata: metadataOverride,
        lengthDays: plan.lengthDays,
        totalEstimatedHours: plan.totalEstimatedHours,
        difficulty: plan.difficulty as SprintDifficulty
      }
    );

    const objectiveLimits = planLimitationService.buildObjectiveSprintLimit(summary, sprintCount + 1);

    return {
      sprint: sprintPayload,
      plan,
      planLimits,
      objectiveLimits
    };
  }

>>>>>>> 86e1ee3b
  async getSprint(userId: string, objectiveId: string, sprintId: string): Promise<SprintUiPayload> {
    const sprint = await this.loadSprintForUser({ userId, objectiveId, sprintId });

    return serializeSprint(sprint, userId, sprint.objective ?? null);
  }

  async submitSprintEvidence(request: SubmitSprintEvidenceRequest): Promise<SubmitSprintEvidenceResponse> {
    const sprint = await this.loadSprintForUser({
      userId: request.userId,
      objectiveId: request.objectiveId,
      sprintId: request.sprintId
    });

<<<<<<< HEAD
=======

>>>>>>> 86e1ee3b
    await evidenceService.upsertArtifacts(request.sprintId, request.artifacts ?? []);

    const updates: SprintUpdateInput = {};
    let hasUpdates = false;

    const normalizedSelfEval = this.normalizeSelfEvaluationInput(request.selfEvaluation);
    if (normalizedSelfEval) {
      updates.selfEvaluationConfidence = normalizedSelfEval.confidence ?? null;
      updates.selfEvaluationReflection = normalizedSelfEval.reflection ?? null;
      hasUpdates = true;
    }

    if (request.markSubmitted && sprint.status !== SprintStatus.reviewed) {
      updates.status = SprintStatus.submitted;
      updates.completedAt = sprint.completedAt ?? new Date();
      hasUpdates = true;
    }

    if (hasUpdates) {
      await sprintService.updateSprint(request.sprintId, updates);
    }

<<<<<<< HEAD
=======

>>>>>>> 86e1ee3b
    const refreshed = await this.loadSprintForUser({
      userId: request.userId,
      objectiveId: request.objectiveId,
      sprintId: request.sprintId
    });

    const payload = serializeSprint(refreshed, request.userId, refreshed.objective ?? null);

    return { sprint: payload };
  }

  async reviewSprint(request: ReviewSprintRequest): Promise<SprintReviewResponse> {
    const sprint = await this.loadSprintForUser({
      userId: request.userId,
      objectiveId: request.objectiveId,
      sprintId: request.sprintId
    });

    const planDetails = extractSprintPlanDetails(sprint.plannerOutput);
    const projects = Array.isArray(planDetails.projects)
      ? (planDetails.projects as Record<string, unknown>[])
      : [];

    const selfEvaluation = this.normalizeSelfEvaluationInput({
      confidence: sprint.selfEvaluationConfidence ?? undefined,
      reflection: sprint.selfEvaluationReflection ?? undefined
    });

    const { summary } = await reviewerService.reviewSprint({
      projects,
      artifacts: Array.isArray(sprint.artifacts) ? sprint.artifacts : [],
      selfEvaluation
    });

    const reviewerSummaryJson = this.cloneAsJson(summary);

    await sprintService.markSprintStatus(sprint.id, SprintStatus.reviewed, {
      completedAt: sprint.completedAt ?? new Date(),
      score: summary.overall.score,
      reviewerSummary: reviewerSummaryJson
    });

    const refreshed = await this.loadSprintForUser({
      userId: request.userId,
      objectiveId: request.objectiveId,
      sprintId: request.sprintId
    });

    const sprintPayload = serializeSprint(refreshed, request.userId, refreshed.objective ?? null);
<<<<<<< HEAD

    return {
      sprint: sprintPayload,
      review: summary
    };
  }

  async getSprintReview(request: ReviewSprintRequest): Promise<SprintReviewDetailsResponse> {
    const sprint = await this.loadSprintForUser({
      userId: request.userId,
      objectiveId: request.objectiveId,
      sprintId: request.sprintId
    });

    const sprintPayload = serializeSprint(sprint, request.userId, sprint.objective ?? null);
    const reviewSummary = this.parseReviewerSummary(sprint.reviewerSummary);

    return {
      sprint: sprintPayload,
=======

    return {
      sprint: sprintPayload,
      review: summary
    };
  }

  async getSprintReview(request: ReviewSprintRequest): Promise<SprintReviewDetailsResponse> {
    const sprint = await this.loadSprintForUser({
      userId: request.userId,
      objectiveId: request.objectiveId,
      sprintId: request.sprintId
    });

    const sprintPayload = serializeSprint(sprint, request.userId, sprint.objective ?? null);
    const reviewSummary = this.parseReviewerSummary(sprint.reviewerSummary);

    return {
      sprint: sprintPayload,
>>>>>>> 86e1ee3b
      review: reviewSummary
    };
  }

  private async resolveLearnerProfile(userId: string, learnerProfileId?: string): Promise<LearnerProfile | null> {
    if (learnerProfileId) {
      const profile = await learnerProfileService.getProfileById(learnerProfileId);
      if (profile && profile.userId === userId) {
        return profile;
      }
      throw new AppError('objectives.errors.profileNotFound', 404, 'LEARNER_PROFILE_NOT_FOUND');
    }

    return learnerProfileService.getLatestProfileForUser(userId);
  }

  private async loadSprintForUser(params: {
    userId: string;
    objectiveId: string;
    sprintId: string;
  }): Promise<
    Sprint & {
      progresses?: Progress[];
      artifacts?: SprintArtifact[];
      objective?: Objective | null;
    }
  > {
    const sprint = (await db.sprint.findFirst({
      where: {
        id: params.sprintId,
        objective: {
          id: params.objectiveId,
          profileSnapshot: { userId: params.userId }
        }
      },
      include: {
        progresses: true,
        artifacts: true,
        objective: true
      }
    })) as (Sprint & {
      progresses?: Progress[];
      artifacts?: SprintArtifact[];
      objective?: Objective | null;
    }) | null;

    if (!sprint) {
      throw new AppError('objectives.sprint.errors.notFound', 404, 'SPRINT_NOT_FOUND');
    }

    return sprint;
  }

  private normalizeSelfEvaluationInput(
    selfEvaluation?: { confidence?: number | null; reflection?: string | null }
  ): { confidence?: number | null; reflection?: string | null } | null {
    if (!selfEvaluation) {
      return null;
    }

    const payload: { confidence?: number | null; reflection?: string | null } = {};

    if (typeof selfEvaluation.confidence === 'number' && !Number.isNaN(selfEvaluation.confidence)) {
      payload.confidence = selfEvaluation.confidence;
    }

    if (typeof selfEvaluation.reflection === 'string' && selfEvaluation.reflection.trim().length > 0) {
      payload.reflection = selfEvaluation.reflection.trim();
    }

    return Object.keys(payload).length > 0 ? payload : null;
  }

  private cloneAsJson<T>(value: T): Prisma.JsonValue {
    return JSON.parse(JSON.stringify(value)) as Prisma.JsonValue;
  }

  private parseReviewerSummary(value: Prisma.JsonValue | null | undefined): ReviewerSummary | null {
    if (!value) {
      return null;
    }

    try {
      const cloned = JSON.parse(JSON.stringify(value));
      return zReviewerSummary.parse(cloned);
    } catch (error) {
      console.warn('[objectiveService] Failed to parse reviewer summary payload', error);
      return null;
    }
  }

  private deriveEstimatedWeeks(lengthDays?: number | null): { min: number | null; max: number | null } {
    if (!lengthDays || lengthDays <= 0) {
      return { min: null, max: null };
    }

    if (lengthDays <= 7) {
      return { min: 1, max: 2 };
    }

    if (lengthDays <= 14) {
      return { min: 2, max: 4 };
    }

    return { min: 3, max: 6 };
  }

  private async applyPlanEstimates(
    objectiveId: string,
    lengthDays?: number | null,
    current?: { estimatedWeeksMin: number | null; estimatedWeeksMax: number | null }
  ): Promise<void> {
    const { min, max } = this.deriveEstimatedWeeks(lengthDays);

    if (min === current?.estimatedWeeksMin && max === current?.estimatedWeeksMax) {
      return;
    }

    await db.objective.update({
      where: { id: objectiveId },
      data: {
        estimatedWeeksMin: min,
        estimatedWeeksMax: max
      }
    });
  }

<<<<<<< HEAD
=======

>>>>>>> 86e1ee3b
  private async generateAndPersistSprint(params: {
    userId: string;
    objectiveId: string;
    learnerProfile: LearnerProfile;
    profileContext: ProfileContext;
    preferLength?: number;
    objective?: { title: string; description?: string | null; successCriteria: string[]; requiredSkills: string[]; priority?: number; status?: ObjectiveStatus } | null;
  }) {
    const objective = params.objective ?? (await db.objective.findUnique({ where: { id: params.objectiveId } }));
    if (!objective) {
      throw new AppError('objectives.errors.notFound', 404, 'OBJECTIVE_NOT_FOUND');
    }

    const plannerVersion = config.PLANNER_VERSION ?? 'unversioned';
    const requestedAt = new Date();

    const plan = await plannerService.generateSprintPlan({
      objectiveId: params.objectiveId,
      objectiveTitle: objective.title,
      objectiveDescription: objective.description,
      successCriteria: objective.successCriteria,
      requiredSkills: objective.requiredSkills,
      learnerProfile: params.learnerProfile,
      profileContext: params.profileContext,
      preferLength: params.preferLength,
      objectivePriority: objective.priority,
      objectiveStatus: objective.status,
      plannerVersion,
      requestedAt
    });

    const plannerInputPayload = {
      objectiveContext: {
        id: objective.id,
        title: objective.title,
        description: objective.description,
        priority: objective.priority,
        status: objective.status,
        successCriteria: objective.successCriteria,
        requiredSkills: objective.requiredSkills
      },
      learnerProfileId: params.learnerProfile.id,
      profileContext: params.profileContext,
      plannerVersion,
      requestedAt: requestedAt.toISOString(),
      preferLength: params.preferLength ?? null
    };

    const plannerInputJson = JSON.parse(JSON.stringify(plannerInputPayload)) as unknown as Prisma.JsonValue;
    const plannerOutputJson = JSON.parse(JSON.stringify(plan.plannerOutput ?? {})) as unknown as Prisma.JsonValue;

    const sprint = await sprintService.createSprint({
      objectiveId: params.objectiveId,
      profileSnapshotId: params.learnerProfile.id,
      plannerInput: plannerInputJson,
      plannerOutput: plannerOutputJson,
      lengthDays: plan.lengthDays,
      totalEstimatedHours: plan.totalEstimatedHours,
      difficulty: plan.difficulty as SprintDifficulty,
      status: SprintStatus.planned
    });

    await db.progress.create({
      data: {
        userId: params.userId,
        sprintId: sprint.id,
        completedTasks: [],
        completedObjectives: 0,
        streak: 0
      }
    });

    console.info('[objectiveService] sprint_generated', {
      objectiveId: params.objectiveId,
      sprintId: sprint.id,
      plannerVersion,
      learnerProfileId: params.learnerProfile.id,
      profileHash: params.profileContext.learnerProfile.profileHash,
      provider: plan.metadata.provider,
      lengthDays: plan.lengthDays,
      requestedAt: requestedAt.toISOString()
    });

    return { sprint, plan };
  }

  private buildSprintPayload(params: {
    sprint: Sprint;
    userId: string;
    objective: Objective | ObjectiveWithRelations | null;
    plan: SprintPlan;
    progresses?: Progress[];
    artifacts?: SprintArtifact[];
  }): SprintUiPayload {
    const metadataOverride = params.plan.metadata
      ? (JSON.parse(JSON.stringify(params.plan.metadata)) as Record<string, unknown>)
      : undefined;

    const sprintRecord = {
      ...params.sprint,
      progresses: params.progresses ?? [],
      artifacts: params.artifacts ?? []
    } as Sprint & { progresses: Progress[]; artifacts: SprintArtifact[] };

    return serializeSprint(sprintRecord, params.userId, params.objective, {
      title: params.plan.title,
      description: params.plan.description,
      projects: params.plan.projects,
      microTasks: params.plan.microTasks,
      portfolioCards: params.plan.portfolioCards,
      adaptationNotes: params.plan.adaptationNotes,
      metadata: metadataOverride,
      lengthDays: params.plan.lengthDays,
      totalEstimatedHours: params.plan.totalEstimatedHours,
      difficulty: params.plan.difficulty as SprintDifficulty
    });
  }
}

export const objectiveService = new ObjectiveService();<|MERGE_RESOLUTION|>--- conflicted
+++ resolved
@@ -123,21 +123,13 @@
         orderBy: { createdAt: 'desc' }
       })
     ]);
-<<<<<<< HEAD
 
     const summaryWithCounts: PlanLimitsSummary = {
       ...summary,
       objectiveCount: planLimits.objectiveCount
     };
 
-=======
-
-    const summaryWithCounts: PlanLimitsSummary = {
-      ...summary,
-      objectiveCount: planLimits.objectiveCount
-    };
-
->>>>>>> 86e1ee3b
+
     const payloads = (objectives as ObjectiveWithRelations[]).map((objective) => {
       const objectiveLimits = planLimitationService.buildObjectiveSprintLimit(
         summaryWithCounts,
@@ -175,10 +167,6 @@
 
     const objectiveRecord = objective as ObjectiveWithRelations | null;
 
-<<<<<<< HEAD
-=======
-
->>>>>>> 86e1ee3b
     if (!objectiveRecord) {
       throw new AppError('objectives.errors.notFound', 404, 'OBJECTIVE_NOT_FOUND');
     }
@@ -237,11 +225,8 @@
       estimatedWeeksMax: objective.estimatedWeeksMax ?? null
     });
 
-<<<<<<< HEAD
-    const objectiveRecord = (await db.objective.findFirst({
-=======
-    const objectiveWithRelations = (await db.objective.findFirst({
->>>>>>> 86e1ee3b
+   const objectiveRecord = (await db.objective.findFirst({
+
       where: { id: objective.id },
       include: {
         profileSnapshot: true,
@@ -252,11 +237,8 @@
       }
     })) as ObjectiveWithRelations | null;
 
-<<<<<<< HEAD
     if (!objectiveRecord) {
-=======
-    if (!objectiveWithRelations) {
->>>>>>> 86e1ee3b
+
       throw new AppError('objectives.errors.notFound', 404, 'OBJECTIVE_NOT_FOUND');
     }
 
@@ -267,7 +249,7 @@
     const planLimits = planLimitationService.buildPlanPayload(updatedSummary);
     const objectiveLimits = planLimitationService.buildObjectiveSprintLimit(
       updatedSummary,
-<<<<<<< HEAD
+
       objectiveRecord.sprints?.length ?? 0
     );
     const objectivePayload = serializeObjective(objectiveRecord, {
@@ -282,85 +264,7 @@
       progresses: [],
       artifacts: []
     });
-=======
-      objectiveWithRelations.sprints?.length ?? 0
-    );
-    const objectivePayload = serializeObjective(objectiveWithRelations, {
-      userId: request.userId,
-      limits: objectiveLimits
-    });
-    const metadataOverride = plan.metadata
-      ? (JSON.parse(JSON.stringify(plan.metadata)) as Record<string, unknown>)
-      : undefined;
-    const sprintPayload = serializeSprint(
-      { ...sprint, progresses: [], artifacts: [] },
-      request.userId,
-      objectiveWithRelations,
-      {
-        title: plan.title,
-        description: plan.description,
-        projects: plan.projects,
-        microTasks: plan.microTasks,
-        portfolioCards: plan.portfolioCards,
-        adaptationNotes: plan.adaptationNotes,
-        metadata: metadataOverride,
-        lengthDays: plan.lengthDays,
-        totalEstimatedHours: plan.totalEstimatedHours,
-        difficulty: plan.difficulty as SprintDifficulty
-      }
-    );
-
-    const objectiveWithRelations = (await db.objective.findFirst({
-      where: { id: objective.id },
-      include: {
-        profileSnapshot: true,
-        sprints: {
-          orderBy: { createdAt: 'desc' },
-          include: { progresses: true, artifacts: true }
-
-        }
-      }
-    })) as ObjectiveWithRelations | null;
-
-    if (!objectiveWithRelations) {
-      throw new AppError('objectives.errors.notFound', 404, 'OBJECTIVE_NOT_FOUND');
-    }
-
-    const updatedSummary: PlanLimitsSummary = {
-      ...summary,
-      objectiveCount: summary.objectiveCount + 1
-    };
-    const planLimits = planLimitationService.buildPlanPayload(updatedSummary);
-    const objectiveLimits = planLimitationService.buildObjectiveSprintLimit(
-      updatedSummary,
-      objectiveWithRelations.sprints?.length ?? 0
-    );
-    const objectivePayload = serializeObjective(objectiveWithRelations, {
-      userId: request.userId,
-      limits: objectiveLimits
-    });
-    const metadataOverride = plan.metadata
-      ? (JSON.parse(JSON.stringify(plan.metadata)) as Record<string, unknown>)
-      : undefined;
-    const sprintPayload = serializeSprint(
-      { ...sprint, progresses: [], artifacts: [] },
-
-      request.userId,
-      objectiveWithRelations,
-      {
-        title: plan.title,
-        description: plan.description,
-        projects: plan.projects,
-        microTasks: plan.microTasks,
-        portfolioCards: plan.portfolioCards,
-        adaptationNotes: plan.adaptationNotes,
-        metadata: metadataOverride,
-        lengthDays: plan.lengthDays,
-        totalEstimatedHours: plan.totalEstimatedHours,
-        difficulty: plan.difficulty as SprintDifficulty
-      }
-    );
->>>>>>> 86e1ee3b
+
 
     return {
       objective: objectivePayload,
@@ -408,7 +312,7 @@
       preferLength: request.preferLength,
       objective
     });
-<<<<<<< HEAD
+
 
     await this.applyPlanEstimates(objective.id, plan.lengthDays, {
       estimatedWeeksMin: objective.estimatedWeeksMin ?? null,
@@ -440,52 +344,7 @@
     };
   }
 
-=======
-
-    await this.applyPlanEstimates(objective.id, plan.lengthDays, {
-      estimatedWeeksMin: objective.estimatedWeeksMin ?? null,
-      estimatedWeeksMax: objective.estimatedWeeksMax ?? null
-    });
-
-    if (plan.lengthDays) {
-      const estimates = this.deriveEstimatedWeeks(plan.lengthDays);
-      objective.estimatedWeeksMin = estimates.min;
-      objective.estimatedWeeksMax = estimates.max;
-    }
-
-
-    const metadataOverride = plan.metadata
-      ? (JSON.parse(JSON.stringify(plan.metadata)) as Record<string, unknown>)
-      : undefined;
-    const sprintPayload = serializeSprint(
-      { ...sprint, progresses: [] },
-      request.userId,
-      objective,
-      {
-        title: plan.title,
-        description: plan.description,
-        projects: plan.projects,
-        microTasks: plan.microTasks,
-        portfolioCards: plan.portfolioCards,
-        adaptationNotes: plan.adaptationNotes,
-        metadata: metadataOverride,
-        lengthDays: plan.lengthDays,
-        totalEstimatedHours: plan.totalEstimatedHours,
-        difficulty: plan.difficulty as SprintDifficulty
-      }
-    );
-
-    const objectiveLimits = planLimitationService.buildObjectiveSprintLimit(summary, sprintCount + 1);
-
-    return {
-      sprint: sprintPayload,
-      plan,
-      planLimits,
-      objectiveLimits
-    };
-  }
-
->>>>>>> 86e1ee3b
+
   async getSprint(userId: string, objectiveId: string, sprintId: string): Promise<SprintUiPayload> {
     const sprint = await this.loadSprintForUser({ userId, objectiveId, sprintId });
 
@@ -499,10 +358,6 @@
       sprintId: request.sprintId
     });
 
-<<<<<<< HEAD
-=======
-
->>>>>>> 86e1ee3b
     await evidenceService.upsertArtifacts(request.sprintId, request.artifacts ?? []);
 
     const updates: SprintUpdateInput = {};
@@ -525,10 +380,7 @@
       await sprintService.updateSprint(request.sprintId, updates);
     }
 
-<<<<<<< HEAD
-=======
-
->>>>>>> 86e1ee3b
+
     const refreshed = await this.loadSprintForUser({
       userId: request.userId,
       objectiveId: request.objectiveId,
@@ -578,7 +430,7 @@
     });
 
     const sprintPayload = serializeSprint(refreshed, request.userId, refreshed.objective ?? null);
-<<<<<<< HEAD
+
 
     return {
       sprint: sprintPayload,
@@ -598,27 +450,7 @@
 
     return {
       sprint: sprintPayload,
-=======
-
-    return {
-      sprint: sprintPayload,
-      review: summary
-    };
-  }
-
-  async getSprintReview(request: ReviewSprintRequest): Promise<SprintReviewDetailsResponse> {
-    const sprint = await this.loadSprintForUser({
-      userId: request.userId,
-      objectiveId: request.objectiveId,
-      sprintId: request.sprintId
-    });
-
-    const sprintPayload = serializeSprint(sprint, request.userId, sprint.objective ?? null);
-    const reviewSummary = this.parseReviewerSummary(sprint.reviewerSummary);
-
-    return {
-      sprint: sprintPayload,
->>>>>>> 86e1ee3b
+
       review: reviewSummary
     };
   }
@@ -746,10 +578,7 @@
     });
   }
 
-<<<<<<< HEAD
-=======
-
->>>>>>> 86e1ee3b
+
   private async generateAndPersistSprint(params: {
     userId: string;
     objectiveId: string;
